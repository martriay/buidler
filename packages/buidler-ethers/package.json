{
  "name": "@nomiclabs/buidler-ethers",
  "version": "1.3.1",
  "description": "Buidler plugin for ethers",
  "homepage": "https://github.com/nomiclabs/buidler/tree/master/packages/buidler-ethers",
  "repository": "github:nomiclabs/buidler",
  "author": "Nomic Labs LLC",
  "license": "MIT",
  "main": "dist/index.js",
  "types": "dist/index.d.ts",
  "keywords": [
    "ethereum",
    "smart-contracts",
    "buidler",
    "buidler-plugin",
    "ethers.js"
  ],
  "scripts": {
    "lint:fix": "node ../../node_modules/prettier/bin-prettier.js --write \"src/**/*.{js,ts}\" \"test/**/*.{js,ts}\" && npm run lint-src -- --fix && npm run lint-tests -- --fix",
    "lint": "npm run lint-src && npm run lint-tests",
    "lint-tests": "node ../../node_modules/tslint/bin/tslint --config tslint.json --project ./tsconfig.json",
    "lint-src": "node ../../node_modules/tslint/bin/tslint --config tslint.json --project src/tsconfig.json",
    "test": "node ../../node_modules/mocha/bin/mocha --recursive \"test/**/*.ts\" --exit",
    "build": "node ../../node_modules/typescript/bin/tsc --build src",
    "build-test": "node ../../node_modules/typescript/bin/tsc --build .",
    "clean": "node ../../node_modules/rimraf/bin.js dist build-test"
  },
  "files": [
    "dist/",
    "src/",
    "LICENSE",
    "README.md"
  ],
  "devDependencies": {
    "@nomiclabs/buidler": "^1.3.1",
    "@types/chai": "^4.2.0",
    "@types/fs-extra": "^5.1.0",
    "chai": "^4.2.0",
    "ethers": "^5.0.0-beta.183"
  },
  "peerDependencies": {
<<<<<<< HEAD
    "@nomiclabs/buidler": "^1.3.0",
    "ethers": "^5.0.0-beta.183"
=======
    "@nomiclabs/buidler": "^1.3.1",
    "ethers": "^4.0.27"
>>>>>>> a8fb6f24
  }
}<|MERGE_RESOLUTION|>--- conflicted
+++ resolved
@@ -39,12 +39,7 @@
     "ethers": "^5.0.0-beta.183"
   },
   "peerDependencies": {
-<<<<<<< HEAD
-    "@nomiclabs/buidler": "^1.3.0",
+    "@nomiclabs/buidler": "^1.3.1",
     "ethers": "^5.0.0-beta.183"
-=======
-    "@nomiclabs/buidler": "^1.3.1",
-    "ethers": "^4.0.27"
->>>>>>> a8fb6f24
   }
 }